--- conflicted
+++ resolved
@@ -63,15 +63,6 @@
         for x in input_dict_list:
             for v in x.values():
                 v.stop_gradient = False
-<<<<<<< HEAD
-=======
-            evaluator = expression.ExpressionSolver(
-                _constraint.input_keys, _constraint.output_keys, solver.model
-            )
-            for output_name, output_formula in _constraint.output_expr.items():
-                if output_name in label_dict:
-                    evaluator.add_target_expr(output_formula, output_name)
->>>>>>> d1033d5a
 
         # forward for every constraint, including model and equation expression
         with solver.autocast_context_manager():
@@ -84,15 +75,11 @@
                 weight_dict_list,
             )
 
-<<<<<<< HEAD
         # compute loss for each constraint according to its' own output, label and weight
         for i, (_, _constraint) in enumerate(solver.constraint.items()):
             constraint_loss = constraint_losses[i]
             total_loss += constraint_loss
             loss_dict[_constraint.name] += float(constraint_loss)
-=======
-            loss_dict[_constraint.name] = float(constraint_loss)
->>>>>>> d1033d5a
 
         if solver.update_freq > 1:
             total_loss = total_loss / solver.update_freq
