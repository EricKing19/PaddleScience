# Copyright (c) 2023 PaddlePaddle Authors. All Rights Reserved.

# Licensed under the Apache License, Version 2.0 (the "License");
# you may not use this file except in compliance with the License.
# You may obtain a copy of the License at

#     http://www.apache.org/licenses/LICENSE-2.0

# Unless required by applicable law or agreed to in writing, software
# distributed under the License is distributed on an "AS IS" BASIS,
# WITHOUT WARRANTIES OR CONDITIONS OF ANY KIND, either express or implied.
# See the License for the specific language governing permissions and
# limitations under the License.

import time

<<<<<<< HEAD
import paddle.amp as amp

=======
>>>>>>> 99a2a80a
from ppsci.solver import printer
from ppsci.utils import expression
from ppsci.utils import misc
from ppsci.utils import profiler


def train_epoch_func(solver, epoch_id: int, log_freq: int):
    """Train program for one epoch

    Args:
        solver (solver.Solver): Main solver.
        epoch_id (int): Epoch id.
        log_freq (int): Log training information every `log_freq` steps.
    """
    batch_tic = time.perf_counter()

    for iter_id in range(1, solver.iters_per_epoch + 1):
        total_loss = 0
        loss_dict = misc.Prettydefaultdict(float)
        loss_dict["loss"] = 0.0
        total_batch_size = []
        reader_cost = 0
        batch_cost = 0
        reader_tic = time.perf_counter()
        for _, _constraint in solver.constraint.items():
            input_dict, label_dict, weight_dict = next(_constraint.data_iter)

            # profile code below
            # profiler.add_profiler_step(solver.cfg["profiler_options"])
            if iter_id == 5:
                # 5 step for warmup
                for key in solver.train_time_info:
                    solver.train_time_info[key].reset()
            reader_cost += time.perf_counter() - reader_tic
            total_batch_size.append(next(iter(input_dict.values())).shape[0])

            for v in input_dict.values():
                v.stop_gradient = False
            evaluator = expression.ExpressionSolver(
                _constraint.input_keys, _constraint.output_keys, solver.model
            )
            for output_name, output_formula in _constraint.output_expr.items():
                evaluator.add_target_expr(output_formula, output_name)

            # forward for every constraint
            with solver._autocast_context_manager():
                output_dict = evaluator(input_dict)
                constraint_loss = _constraint.loss(output_dict, label_dict, weight_dict)
                total_loss += constraint_loss

            loss_dict[_constraint.name] += float(constraint_loss)

            reader_tic = time.perf_counter()

        if solver.update_freq > 1:
            total_loss = total_loss / solver.update_freq
        loss_dict["loss"] = float(total_loss)

        # backward
        if solver.use_amp:
            total_loss_scaled = solver.scaler.scale(total_loss)
            total_loss_scaled.backward()
            if iter_id % solver.update_freq == 0:
                solver.scaler.minimize(solver.optimizer, total_loss_scaled)
                solver.optimizer.clear_grad()
                if solver.lr_scheduler is not None and not solver.lr_scheduler.by_epoch:
                    solver.lr_scheduler.step()
        else:
            total_loss.backward()
            if iter_id % solver.update_freq == 0:
                solver.optimizer.step()
                solver.optimizer.clear_grad()
                if solver.lr_scheduler is not None and not solver.lr_scheduler.by_epoch:
                    solver.lr_scheduler.step()

        batch_cost += time.perf_counter() - batch_tic

        # update and log training information
        solver.global_step += 1
        total_batch_size = sum(total_batch_size)
        solver.train_time_info["reader_cost"].update(reader_cost)
        solver.train_time_info["batch_cost"].update(batch_cost)
        printer.update_train_loss(solver, loss_dict, total_batch_size)
        if iter_id == 1 or iter_id % log_freq == 0:
            printer.log_train_info(solver, total_batch_size, epoch_id, iter_id)

        batch_tic = time.perf_counter()


def train_LBFGS_epoch_func(solver, epoch_id: int, log_freq: int):
    """Train function for one epoch with L-BFGS optimizer.

    Args:
        solver (solver.Solver): Main solver.
        epoch_id (int): Epoch id.
        log_freq (int): Log training information every `log_freq` steps.
    """
    batch_tic = time.perf_counter()

    for iter_id in range(1, solver.iters_per_epoch + 1):
        reader_cost = 0
        batch_cost = 0
        loss_dict = misc.Prettydefaultdict(float)
        loss_dict["loss"] = 0.0
        input_dict_list = []
        label_dict_list = []
        weight_dict_list = []
        batch_cost = 0
        total_batch_size = []
        reader_tic = time.perf_counter()
        for _, _constraint in solver.constraint.items():
            input_dict, label_dict, weight_dict = next(_constraint.data_iter)
            reader_cost += time.perf_counter() - reader_tic
            for v in input_dict.values():
                v.stop_gradient = False
            input_dict_list.append(input_dict)
            label_dict_list.append(label_dict)
            weight_dict_list.append(weight_dict)
            total_batch_size.append(next(iter(input_dict.values())).shape[0])
        total_batch_size = sum(total_batch_size)

        def closure():
            """Closure function for LBFGS optimizer.

            Returns:
                Tensor: Computed loss.
            """
            total_loss = 0
            for i, _constraint in enumerate(solver.constraint.values()):
                evaluator = expression.ExpressionSolver(
                    _constraint.input_keys, _constraint.output_keys, solver.model
                )
                for output_name, output_formula in _constraint.output_expr.items():
                    evaluator.add_target_expr(output_formula, output_name)

                # forward for every constraint
                output_dict_i = evaluator(input_dict_list[i])
                constraint_loss = _constraint.loss(
                    output_dict_i, label_dict_list[i], weight_dict_list[i]
                )
                total_loss += constraint_loss

                loss_dict[_constraint.name] += float(constraint_loss)

            total_loss.backward()

            return total_loss

        solver.optimizer.step(closure)
        if not getattr(solver.lr_scheduler, "by_epoch", False):
            solver.lr_scheduler.step()

        batch_cost += time.perf_counter() - batch_tic

        # update and log training information
        solver.global_step += 1
        total_batch_size = sum(total_batch_size)
        solver.train_time_info["reader_cost"].update(reader_cost)
        solver.train_time_info["batch_cost"].update(batch_cost)
        printer.update_train_loss(solver, loss_dict, total_batch_size)
        if iter_id == 1 and iter_id % log_freq == 0:
            printer.log_train_info(solver, total_batch_size, epoch_id, iter_id)

        batch_tic = time.perf_counter()<|MERGE_RESOLUTION|>--- conflicted
+++ resolved
@@ -14,11 +14,6 @@
 
 import time
 
-<<<<<<< HEAD
-import paddle.amp as amp
-
-=======
->>>>>>> 99a2a80a
 from ppsci.solver import printer
 from ppsci.utils import expression
 from ppsci.utils import misc
