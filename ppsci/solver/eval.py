# Copyright (c) 2023 PaddlePaddle Authors. All Rights Reserved.

# Licensed under the Apache License, Version 2.0 (the "License");
# you may not use this file except in compliance with the License.
# You may obtain a copy of the License at

#     http://www.apache.org/licenses/LICENSE-2.0

# Unless required by applicable law or agreed to in writing, software
# distributed under the License is distributed on an "AS IS" BASIS,
# WITHOUT WARRANTIES OR CONDITIONS OF ANY KIND, either express or implied.
# See the License for the specific language governing permissions and
# limitations under the License.

import time

import paddle
from paddle import io

from ppsci.solver import printer
from ppsci.utils import expression
from ppsci.utils import misc
from ppsci.utils import profiler


def eval_by_dataset(solver, epoch_id: int, log_freq: int) -> float:
    """Evaluation program by dataset.

    Args:
        solver (solver.Solver): Main Solver.
        epoch_id (int): Epoch id.
        log_freq (int): Log evaluation information every `log_freq` steps.

    Returns:
        float: Target metric computed during evaluation.
    """
    target_metric: float = None
    for _, _validator in solver.validator.items():
        all_input = misc.Prettydefaultdict(list)
        all_output = misc.Prettydefaultdict(list)
        all_label = misc.Prettydefaultdict(list)
        if isinstance(_validator.data_loader, io.DataLoader):
            num_samples = len(_validator.data_loader.dataset)
        else:
            num_samples = _validator.data_loader.num_samples

        loss_dict = misc.Prettydefaultdict(float)
        reader_tic = time.perf_counter()
        batch_tic = time.perf_counter()
        for iter_id, batch in enumerate(_validator.data_loader, start=1):
            input_dict, label_dict, weight_dict = batch
            # profile code
            # profiler.add_profiler_step(solver.cfg["profiler_options"])
            if iter_id == 5:
                # 5 step for warmup
                for key in solver.eval_time_info:
                    solver.eval_time_info[key].reset()
            reader_cost = time.perf_counter() - reader_tic

            for v in input_dict.values():
                v.stop_gradient = False
            evaluator = expression.ExpressionSolver(
                _validator.input_keys, _validator.output_keys, solver.model
            )
            for output_name, output_formula in _validator.output_expr.items():
                evaluator.add_target_expr(output_formula, output_name)

            # forward
<<<<<<< HEAD
            with solver.autocast_context_manager():
=======
            with solver._autocast_context_manager(), solver._no_grad_context_manager():
>>>>>>> eb294d99
                output_dict = evaluator(input_dict)
                validator_loss = _validator.loss(output_dict, label_dict, weight_dict)

            loss_dict[f"loss({_validator.name})"] = float(validator_loss)

            # collect batch data
            for key, input in input_dict.items():
                all_input[key].append(
                    input.detach()
                    if solver.world_size == 1
                    else misc.all_gather(input.detach())
                )
            for key, output in output_dict.items():
                all_output[key].append(
                    output.detach()
                    if solver.world_size == 1
                    else misc.all_gather(output.detach())
                )
            for key, label in label_dict.items():
                all_label[key].append(
                    label.detach()
                    if solver.world_size == 1
                    else misc.all_gather(label.detach())
                )

            batch_cost = time.perf_counter() - batch_tic
            solver.eval_time_info["reader_cost"].update(reader_cost)
            solver.eval_time_info["batch_cost"].update(batch_cost)
            total_batch_size = sum([v.shape[0] for v in input_dict.values()])
            printer.update_eval_loss(solver, loss_dict, total_batch_size)
            if iter_id == 1 or iter_id % log_freq == 0:
                printer.log_eval_info(
                    solver,
                    total_batch_size,
                    epoch_id,
                    len(_validator.data_loader),
                    iter_id,
                )

            reader_tic = time.perf_counter()
            batch_tic = time.perf_counter()

        # gather all data
        for key in all_input:
            all_input[key] = paddle.concat(all_input[key])
            if len(all_input[key]) > num_samples:
                all_input[key] = all_input[key][:num_samples]
        for key in all_output:
            all_output[key] = paddle.concat(all_output[key])
            if len(all_output[key]) > num_samples:
                all_output[key] = all_output[key][:num_samples]
        for key in all_label:
            all_label[key] = paddle.concat(all_label[key])
            if len(all_label[key]) > num_samples:
                all_label[key] = all_label[key][:num_samples]

        metric = misc.PrettyOrderedDict()
        for metric_name, metric_func in _validator.metric.items():
            metric_dict = metric_func(all_output, all_label)
            metric[metric_name] = metric_dict
            for var_name, metric_value in metric_dict.items():
                metric_str = f"{metric_name}.{var_name}({_validator.name})"
                if metric_str not in solver.eval_output_info:
                    solver.eval_output_info[metric_str] = misc.AverageMeter(
                        metric_str, ".5f"
                    )
                solver.eval_output_info[metric_str].update(metric_value, num_samples)

        if target_metric is None:
            tmp = metric
            while isinstance(tmp, dict):
                tmp = next(iter(tmp.values()))
            assert isinstance(
                tmp, (int, float)
            ), f"Target metric({type(tmp)}) should be a number"
            target_metric = tmp

    return target_metric


def eval_by_batch(solver, epoch_id: int, log_freq: int) -> float:
    """Evaluation program by batch.

    Args:
        solver (solver.Solver): Main Solver.
        epoch_id (int): Epoch id.
        log_freq (int): Log evaluation information every `log_freq` steps.

    Returns:
        float: Target metric computed during evaluation.
    """
    target_metric: float = None
    for _, _validator in solver.validator.items():
        if isinstance(_validator.data_loader, io.DataLoader):
            num_samples = len(_validator.data_loader.dataset)
        else:
            num_samples = _validator.data_loader.num_samples

        loss_dict = misc.Prettydefaultdict(float)
        metric = misc.PrettyOrderedDict()
        reader_tic = time.perf_counter()
        batch_tic = time.perf_counter()
        for iter_id, batch in enumerate(_validator.data_loader, start=1):
            input_dict, label_dict, weight_dict = batch
            # profile code
            # profiler.add_profiler_step(solver.cfg["profiler_options"])
            if iter_id == 5:
                # 5 step for warmup
                for key in solver.eval_time_info:
                    solver.eval_time_info[key].reset()
            reader_cost = time.perf_counter() - reader_tic
            total_batch_size = next(iter(input_dict.values())).shape[0]

            for v in input_dict.values():
                v.stop_gradient = False
            evaluator = expression.ExpressionSolver(
                _validator.input_keys, _validator.output_keys, solver.model
            )
            for output_name, output_formula in _validator.output_expr.items():
                evaluator.add_target_expr(output_formula, output_name)

            # forward
            with solver._autocast_context_manager(), solver._no_grad_context_manager():
                output_dict = evaluator(input_dict)
                validator_loss = _validator.loss(output_dict, label_dict, weight_dict)

            loss_dict[f"loss({_validator.name})"] = float(validator_loss)

            # collect batch metric
            for metric_name, metric_func in _validator.metric.items():
                metric_dict = metric_func(output_dict, label_dict)
                if metric_name not in metric:
                    metric[metric_name] = misc.Prettydefaultdict(list)
                for var_name, metric_value in metric_dict.items():
                    metric[metric_name][var_name].append(
                        metric_value
                        if solver.world_size == 1
                        else misc.all_gather(metric_value)
                    )

            batch_cost = time.perf_counter() - batch_tic
            solver.eval_time_info["reader_cost"].update(reader_cost)
            solver.eval_time_info["batch_cost"].update(batch_cost)
            printer.update_eval_loss(solver, loss_dict, total_batch_size)
            if iter_id == 1 or iter_id % log_freq == 0:
                printer.log_eval_info(
                    solver,
                    total_batch_size,
                    epoch_id,
                    len(_validator.data_loader),
                    iter_id,
                )

            reader_tic = time.perf_counter()
            batch_tic = time.perf_counter()

        # gather all metric
        for metric_name, metric_dict in metric.items():
            for var_name, metric_value in metric_dict.items():
                metric_value = paddle.concat(metric_value)[:num_samples]
                metric_value = float(metric_value.mean())
                metric[metric_name][var_name] = metric_value
                metric_str = f"{metric_name}.{var_name}({_validator.name})"
                if metric_str not in solver.eval_output_info:
                    solver.eval_output_info[metric_str] = misc.AverageMeter(
                        metric_str, ".5f"
                    )
                solver.eval_output_info[metric_str].update(metric_value, num_samples)

        if target_metric is None:
            tmp = metric
            while isinstance(tmp, dict):
                tmp = next(iter(tmp.values()))
            assert isinstance(
                tmp, (int, float)
            ), f"Target metric({type(tmp)}) should be a number"
            target_metric = tmp

    return target_metric


def eval_func(solver, epoch_id: int, log_freq: int) -> float:
    """Evaluation program

    Args:
        solver (solver.Solver): Main Solver.
        epoch_id (int): Epoch id.
        log_freq (int): Log evaluation information every `log_freq` steps.

    Returns:
        float: Target metric computed during evaluation.
    """
    if solver.compute_metric_by_batch:
        return eval_by_batch(solver, epoch_id, log_freq)
    return eval_by_dataset(solver, epoch_id, log_freq)<|MERGE_RESOLUTION|>--- conflicted
+++ resolved
@@ -66,11 +66,7 @@
                 evaluator.add_target_expr(output_formula, output_name)
 
             # forward
-<<<<<<< HEAD
-            with solver.autocast_context_manager():
-=======
-            with solver._autocast_context_manager(), solver._no_grad_context_manager():
->>>>>>> eb294d99
+            with solver.autocast_context_manager(), solver.no_grad_context_manager():
                 output_dict = evaluator(input_dict)
                 validator_loss = _validator.loss(output_dict, label_dict, weight_dict)
 
@@ -193,7 +189,7 @@
                 evaluator.add_target_expr(output_formula, output_name)
 
             # forward
-            with solver._autocast_context_manager(), solver._no_grad_context_manager():
+            with solver.autocast_context_manager(), solver.no_grad_context_manager():
                 output_dict = evaluator(input_dict)
                 validator_loss = _validator.loss(output_dict, label_dict, weight_dict)
 
